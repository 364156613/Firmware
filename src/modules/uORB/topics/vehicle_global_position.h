/****************************************************************************
 *
 *   Copyright (c) 2012-2014 PX4 Development Team. All rights reserved.
 *
 * Redistribution and use in source and binary forms, with or without
 * modification, are permitted provided that the following conditions
 * are met:
 *
 * 1. Redistributions of source code must retain the above copyright
 *    notice, this list of conditions and the following disclaimer.
 * 2. Redistributions in binary form must reproduce the above copyright
 *    notice, this list of conditions and the following disclaimer in
 *    the documentation and/or other materials provided with the
 *    distribution.
 * 3. Neither the name PX4 nor the names of its contributors may be
 *    used to endorse or promote products derived from this software
 *    without specific prior written permission.
 *
 * THIS SOFTWARE IS PROVIDED BY THE COPYRIGHT HOLDERS AND CONTRIBUTORS
 * "AS IS" AND ANY EXPRESS OR IMPLIED WARRANTIES, INCLUDING, BUT NOT
 * LIMITED TO, THE IMPLIED WARRANTIES OF MERCHANTABILITY AND FITNESS
 * FOR A PARTICULAR PURPOSE ARE DISCLAIMED. IN NO EVENT SHALL THE
 * COPYRIGHT OWNER OR CONTRIBUTORS BE LIABLE FOR ANY DIRECT, INDIRECT,
 * INCIDENTAL, SPECIAL, EXEMPLARY, OR CONSEQUENTIAL DAMAGES (INCLUDING,
 * BUT NOT LIMITED TO, PROCUREMENT OF SUBSTITUTE GOODS OR SERVICES; LOSS
 * OF USE, DATA, OR PROFITS; OR BUSINESS INTERRUPTION) HOWEVER CAUSED
 * AND ON ANY THEORY OF LIABILITY, WHETHER IN CONTRACT, STRICT
 * LIABILITY, OR TORT (INCLUDING NEGLIGENCE OR OTHERWISE) ARISING IN
 * ANY WAY OUT OF THE USE OF THIS SOFTWARE, EVEN IF ADVISED OF THE
 * POSSIBILITY OF SUCH DAMAGE.
 *
 ****************************************************************************/

/**
 * @file vehicle_global_position.h
 * Definition of the global fused WGS84 position uORB topic.
 *
 * @author Thomas Gubler <thomasgubler@student.ethz.ch>
<<<<<<< HEAD
 * @author Julian Oes <joes@student.ethz.ch>
=======
 * @author Julian Oes <julian@oes.ch>
>>>>>>> 2a7848c7
 * @author Lorenz Meier <lm@inf.ethz.ch>
 */

#ifndef VEHICLE_GLOBAL_POSITION_T_H_
#define VEHICLE_GLOBAL_POSITION_T_H_

#include <stdint.h>
#include <stdbool.h>
#include "../uORB.h"

/**
 * @addtogroup topics
 * @{
 */

 /**
 * Fused global position in WGS84.
 *
 * This struct contains global position estimation. It is not the raw GPS
 * measurement (@see vehicle_gps_position). This topic is usually published by the position
 * estimator, which will take more sources of information into account than just GPS,
 * e.g. control inputs of the vehicle in a Kalman-filter implementation.
 */
struct vehicle_global_position_s {
<<<<<<< HEAD
	uint64_t timestamp;		/**< Time of this estimate, in microseconds since system start */

	bool global_valid;		/**< true if position satisfies validity criteria of estimator */
	bool baro_valid;		/**< true if baro_alt is valid (vel_d is also valid in this case) */

	uint64_t time_gps_usec; /**< GPS timestamp in microseconds					   */
=======
	uint64_t timestamp;		/**< Time of this estimate, in microseconds since system start		*/
	uint64_t time_gps_usec;		/**< GPS timestamp in microseconds					   */
>>>>>>> 2a7848c7
	double lat;			/**< Latitude in degrees							 	   */
	double lon;			/**< Longitude in degrees							 	   */
	float alt;			/**< Altitude AMSL in meters						 	   */
	float vel_n; 			/**< Ground north velocity, m/s				 			   */
	float vel_e;			/**< Ground east velocity, m/s							   */
	float vel_d;			/**< Ground downside velocity, m/s						   */
	float yaw; 			/**< Yaw in radians -PI..+PI.							   */
	float eph;			/**< Standard deviation of position estimate horizontally */
	float epv;			/**< Standard deviation of position vertically */
};

/**
 * @}
 */

/* register this as object request broker structure */
ORB_DECLARE(vehicle_global_position);

#endif<|MERGE_RESOLUTION|>--- conflicted
+++ resolved
@@ -36,11 +36,7 @@
  * Definition of the global fused WGS84 position uORB topic.
  *
  * @author Thomas Gubler <thomasgubler@student.ethz.ch>
-<<<<<<< HEAD
- * @author Julian Oes <joes@student.ethz.ch>
-=======
  * @author Julian Oes <julian@oes.ch>
->>>>>>> 2a7848c7
  * @author Lorenz Meier <lm@inf.ethz.ch>
  */
 
@@ -65,17 +61,8 @@
  * e.g. control inputs of the vehicle in a Kalman-filter implementation.
  */
 struct vehicle_global_position_s {
-<<<<<<< HEAD
-	uint64_t timestamp;		/**< Time of this estimate, in microseconds since system start */
-
-	bool global_valid;		/**< true if position satisfies validity criteria of estimator */
-	bool baro_valid;		/**< true if baro_alt is valid (vel_d is also valid in this case) */
-
-	uint64_t time_gps_usec; /**< GPS timestamp in microseconds					   */
-=======
 	uint64_t timestamp;		/**< Time of this estimate, in microseconds since system start		*/
 	uint64_t time_gps_usec;		/**< GPS timestamp in microseconds					   */
->>>>>>> 2a7848c7
 	double lat;			/**< Latitude in degrees							 	   */
 	double lon;			/**< Longitude in degrees							 	   */
 	float alt;			/**< Altitude AMSL in meters						 	   */
